/*
 * Software License Agreement (Apache License)
 *
 * Copyright (c) 2014, Southwest Research Institute
 *
 * Licensed under the Apache License, Version 2.0 (the "License");
 * you may not use this file except in compliance with the License.
 * You may obtain a copy of the License at
 *
 * http://www.apache.org/licenses/LICENSE-2.0
 *
 * Unless required by applicable law or agreed to in writing, software
 * distributed under the License is distributed on an "AS IS" BASIS,
 * WITHOUT WARRANTIES OR CONDITIONS OF ANY KIND, either express or implied.
 * See the License for the specific language governing permissions and
 * limitations under the License.
 */
/*
 * trajectory_pt.h
 *
 *  Created on: Jun 5, 2014
 *      Author: Dan Solomon
 */

#ifndef TRAJECTORY_PT_H_
#define TRAJECTORY_PT_H_

#include <Eigen/Core>
#include <Eigen/Geometry>
#include <eigen_stl_containers/eigen_stl_vector_container.h>
#include <vector>
#include "descartes_trajectory_planning/robot_model.h"
#include "descartes_trajectory_planning/trajectory_pt_transition.h"


namespace descartes
{

/**@brief Frame is a wrapper for an affine frame transform.
 * Frame inverse can also be stored for increased speed in downstream calculations.
 */
struct Frame
{
  Frame(){};
  Frame(const Eigen::Affine3d &a):
    frame(a), frame_inv(a.inverse()) {};
  Frame(const Frame &a):
    frame(a.frame), frame_inv(a.frame_inv) {};

  EIGEN_MAKE_ALIGNED_OPERATOR_NEW;
  Eigen::Affine3d frame;
  Eigen::Affine3d frame_inv;

  static const Frame Identity()
  {
    return Frame(Eigen::Affine3d::Identity());
  }
};


/**@brief A TrajectoryPt is the basis for a Trajectory describing the desired path a robot should execute.
 * The desired robot motion spans both Cartesian and Joint space, and so the TrajectoryPt must have capability
 * to report on both these properties.
 *
 * In practice, an application will create a series of process points,
 * and use these process points to create a Trajectory that can be solved for a robot path.
 * In order to implement this easily, each process point should keep track of the TrajectoryPt id, and
 * provide an interpolation method between points.
 *
 */
class TrajectoryPt
{
public:
  TrajectoryPt() {};
  virtual ~TrajectoryPt() {};

  /**@name Getters for Cartesian pose(s)
   * References to "closest" position are decided by norm of joint-space distance.
   * @{
   */

  /**@brief Get single Cartesian pose associated with closest position of this point to seed_state.
<<<<<<< HEAD
=======
   * (Pose of TOOL point expressed in WOBJ frame).
   * @param seed_state Joint_position seed.
   * @param kinematics Kinematics object used to calculate pose
>>>>>>> 7c566898
   * @param pose If successful, affine pose of this state.
   * @return True if calculation successful. pose untouched if return false.
   */
  virtual bool getClosestCartPose(const std::vector<double> &seed_state,
                                  const RobotModel &kinematics, Eigen::Affine3d &pose) const = 0;

  /**@brief Get single Cartesian pose associated with nominal of this point.
<<<<<<< HEAD
    * @param pose If successful, affine pose of this state.
    * @param seed_state RobotState used for kinematic calculations and joint_position seed.
    * @return True if calculation successful. pose untouched if return false.
    */
  virtual bool getNominalCartPose(Eigen::Affine3d &pose, const moveit::core::RobotState &seed_state) const = 0;
=======
    * (Pose of TOOL point expressed in WOBJ frame).
   * @param seed_state Joint_position seed.
   * @param kinematics Kinematics object used to calculate pose
   * @param pose If successful, affine pose of this state.
    * @return True if calculation successful. pose untouched if return false.
    */
  virtual bool getNominalCartPose(const std::vector<double> &seed_state,
                                  const RobotModel &kinematics, Eigen::Affine3d &pose) const = 0;

  /**@brief Get "all" Cartesian poses that satisfy this point.
   * @param kinematics Kinematics object used to calculate pose
   * @param poses Note: Number of poses returned may be subject to discretization used.
   */
  virtual void getCartesianPoses(const RobotModel &kinematics, EigenSTL::vector_Affine3d &poses) const = 0;
>>>>>>> 7c566898
  /** @} (end section) */

  /**@name Getters for joint pose(s)
   * References to "closest" position are decided by norm of joint-space distance.
   * @{
   */

  /**@brief Get single Joint pose closest to seed_state.
   * @param seed_state Joint_position seed.
   * @param model Robot mode object used to calculate pose
   * @param joint_pose Solution (if function successful).
   * @return True if calculation successful. joint_pose untouched if return is false.
   */
  virtual bool getClosestJointPose(const std::vector<double> &seed_state,
                                   const RobotModel &model,
                                   std::vector<double> &joint_pose) const = 0;

  /**@brief Get single Joint pose closest to seed_state.
   * @param seed_state Joint_position seed.
   * @param model Robot model object used to calculate pose
   * @param seed_state RobotState used kinematic calculations and joint position seed.
   * @return True if calculation successful. joint_pose untouched if return is false.
   */
<<<<<<< HEAD
  virtual bool getNominalJointPose(std::vector<double> &joint_pose, const moveit::core::RobotState &seed_state) const = 0;
=======
  virtual bool getNominalJointPose(const std::vector<double> &seed_state,
                                   const RobotModel &model,
                                   std::vector<double> &joint_pose) const = 0;

  /**@brief Get "all" joint poses that satisfy this point.
   * @param model Robot model  object used to calculate pose
   * @param joint_poses vector of solutions (if function successful). Note: # of solutions may be subject to discretization used.
   */
  virtual void getJointPoses(const RobotModel &model,
                             std::vector<std::vector<double> > &joint_poses) const = 0;
>>>>>>> 7c566898
  /** @} (end section) */

  /**@brief Check if state satisfies trajectory point requirements.
   * @param model Robot model  object used to determine validity
   */
  virtual bool isValid(const RobotModel &model) const = 0;

  /**@name Getters/Setters for ID
   * @{ */

  /**@brief Get ID associated with this point */
  inline
  size_t getID() const
  {
    return id_;
  }

  /**@brief Set ID for this point.
   * @param id Number to set id_ to.
   */
  void setID(size_t id)
  {
    id_ = id;
  }
  /** @} (end section) */

protected:
  size_t                        id_;                    /**<@brief ID associated with this pt. Generally refers back to a process path defined elsewhere. */
  TrajectoryPtTransitionPtr     transition_;            /**<@brief Velocities at, and interpolation method to reach this point **/

};

} /* namespace descartes */
#endif /* TRAJECTORY_PT_H_ */<|MERGE_RESOLUTION|>--- conflicted
+++ resolved
@@ -28,6 +28,7 @@
 #include <Eigen/Core>
 #include <Eigen/Geometry>
 #include <eigen_stl_containers/eigen_stl_vector_container.h>
+#include <moveit/robot_state/robot_state.h>
 #include <vector>
 #include "descartes_trajectory_planning/robot_model.h"
 #include "descartes_trajectory_planning/trajectory_pt_transition.h"
@@ -80,41 +81,18 @@
    */
 
   /**@brief Get single Cartesian pose associated with closest position of this point to seed_state.
-<<<<<<< HEAD
-=======
-   * (Pose of TOOL point expressed in WOBJ frame).
-   * @param seed_state Joint_position seed.
-   * @param kinematics Kinematics object used to calculate pose
->>>>>>> 7c566898
    * @param pose If successful, affine pose of this state.
+   * @param seed_state RobotState used for kinematic calculations and joint_position seed.
    * @return True if calculation successful. pose untouched if return false.
    */
-  virtual bool getClosestCartPose(const std::vector<double> &seed_state,
-                                  const RobotModel &kinematics, Eigen::Affine3d &pose) const = 0;
+  virtual bool getClosestCartPose(Eigen::Affine3d &pose, const moveit::core::RobotState &seed_state) const = 0;
 
   /**@brief Get single Cartesian pose associated with nominal of this point.
-<<<<<<< HEAD
     * @param pose If successful, affine pose of this state.
     * @param seed_state RobotState used for kinematic calculations and joint_position seed.
     * @return True if calculation successful. pose untouched if return false.
     */
   virtual bool getNominalCartPose(Eigen::Affine3d &pose, const moveit::core::RobotState &seed_state) const = 0;
-=======
-    * (Pose of TOOL point expressed in WOBJ frame).
-   * @param seed_state Joint_position seed.
-   * @param kinematics Kinematics object used to calculate pose
-   * @param pose If successful, affine pose of this state.
-    * @return True if calculation successful. pose untouched if return false.
-    */
-  virtual bool getNominalCartPose(const std::vector<double> &seed_state,
-                                  const RobotModel &kinematics, Eigen::Affine3d &pose) const = 0;
-
-  /**@brief Get "all" Cartesian poses that satisfy this point.
-   * @param kinematics Kinematics object used to calculate pose
-   * @param poses Note: Number of poses returned may be subject to discretization used.
-   */
-  virtual void getCartesianPoses(const RobotModel &kinematics, EigenSTL::vector_Affine3d &poses) const = 0;
->>>>>>> 7c566898
   /** @} (end section) */
 
   /**@name Getters for joint pose(s)
@@ -123,41 +101,22 @@
    */
 
   /**@brief Get single Joint pose closest to seed_state.
-   * @param seed_state Joint_position seed.
-   * @param model Robot mode object used to calculate pose
    * @param joint_pose Solution (if function successful).
+   * @param seed_state RobotState used for kinematic calculations and joint position seed.
    * @return True if calculation successful. joint_pose untouched if return is false.
    */
-  virtual bool getClosestJointPose(const std::vector<double> &seed_state,
-                                   const RobotModel &model,
-                                   std::vector<double> &joint_pose) const = 0;
+  virtual bool getClosestJointPose(std::vector<double> &joint_pose, const moveit::core::RobotState &seed_state) const = 0;
 
   /**@brief Get single Joint pose closest to seed_state.
-   * @param seed_state Joint_position seed.
-   * @param model Robot model object used to calculate pose
+   * @param joint_pose Solution (if function successful).
    * @param seed_state RobotState used kinematic calculations and joint position seed.
    * @return True if calculation successful. joint_pose untouched if return is false.
    */
-<<<<<<< HEAD
   virtual bool getNominalJointPose(std::vector<double> &joint_pose, const moveit::core::RobotState &seed_state) const = 0;
-=======
-  virtual bool getNominalJointPose(const std::vector<double> &seed_state,
-                                   const RobotModel &model,
-                                   std::vector<double> &joint_pose) const = 0;
-
-  /**@brief Get "all" joint poses that satisfy this point.
-   * @param model Robot model  object used to calculate pose
-   * @param joint_poses vector of solutions (if function successful). Note: # of solutions may be subject to discretization used.
-   */
-  virtual void getJointPoses(const RobotModel &model,
-                             std::vector<std::vector<double> > &joint_poses) const = 0;
->>>>>>> 7c566898
   /** @} (end section) */
 
-  /**@brief Check if state satisfies trajectory point requirements.
-   * @param model Robot model  object used to determine validity
-   */
-  virtual bool isValid(const RobotModel &model) const = 0;
+  /**@brief Check if state satisfies trajectory point requirements. */
+  virtual bool isValid(const moveit::core::RobotState &state) const = 0;
 
   /**@name Getters/Setters for ID
    * @{ */
