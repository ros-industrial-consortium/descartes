/*
 * author: Achille, adapted from IkFastMoveitStateAdapter
 */

#include "descartes_moveit/peanut_arm_moveit_state_adapter.h"

#include <eigen_conversions/eigen_msg.h>
#include <ros/node_handle.h>

const static std::string default_base_frame = "arm_shoulder_link";
const static std::string default_tool_frame = "end_effector_link";

// Compute the 'joint distance' between two poses
static double distance(const std::vector<double>& a, const std::vector<double>& b)
{
  double cost = 0.0;
  for (size_t i = 0; i < a.size(); ++i)
    cost += std::abs(b[i] - a[i]);
  return cost;
}

// Compute the index of the closest joint pose in 'candidates' from 'target'
static size_t closestJointPose(const std::vector<double>& target, const std::vector<std::vector<double>>& candidates)
{
  size_t closest = 0;  // index into candidates
  double lowest_cost = std::numeric_limits<double>::max();
  for (size_t i = 0; i < candidates.size(); ++i)
  {
    assert(target.size() == candidates[i].size());
    double c = distance(target, candidates[i]);
    if (c < lowest_cost)
    {
      closest = i;
      lowest_cost = c;
    }
  }
  return closest;
}

bool descartes_moveit::PeanutMoveitStateAdapter::initialize(const std::string& robot_description,
                                                            const std::string& group_name,
                                                            const std::string& world_frame,
                                                            const std::string& tcp_frame)
{
  if (!MoveitStateAdapter::initialize(robot_description, group_name, world_frame, tcp_frame))
  {
    return false;
  }

  ROS_INFO_STREAM("PeanutMoveitStateAdapter::initialize: " << group_name << " " << "tcp_frame " << tcp_frame);
  // can initialize here to set spray vs wipe vs other?
  this->tool_frame_ = tcp_frame;

  // Get joint limits
  ros::NodeHandle nh;
  std::vector<std::vector<double>> joint_limits;
  min_pos_.clear();
  max_pos_.clear();
  joint_names_ = peanut_common_util::getArmElevatorJointNames();
  if(!peanut_common_util::getArmElevatorLimits(joint_limits)){
    ROS_ERROR("Could not find get arm elevator limits");
    return false;
  }

  for(unsigned int i = 0; i < joint_names_.size(); i++){
    min_pos_.push_back(joint_limits[i][0]);
    max_pos_.push_back(joint_limits[i][1]);
    joint_limits_dict_[joint_names_[i]] = {min_pos_[i], max_pos_[i]};
  }

  return computeTransforms();
}

bool descartes_moveit::PeanutMoveitStateAdapter::sampleRedundantJoint(std::vector<double>& sampled_joint_vals) const
{
  // all discretized
  double joint_dscrt = 0.1;
  double joint_min = 0.00;
  double joint_max = 3.14;
  size_t steps = std::ceil((joint_max - joint_min) / joint_dscrt);
  for (size_t i = 0; i < steps; i++)
  {
    sampled_joint_vals.push_back(joint_min + joint_dscrt * i);
  }
  sampled_joint_vals.push_back(joint_max);

  return true;
}

bool descartes_moveit::PeanutMoveitStateAdapter::getAllIK(const Eigen::Isometry3d& pose,
                                                          std::vector<std::vector<double>>& joint_poses) const
{
  if (this->tool_frame_ == "sprayer_link") {
    return this->getAllIKSprayer(pose, joint_poses);
  }
  if (this->tool_frame_ == "brush_contact_link") {
    return this->getAllIKBrushContact(pose, joint_poses);
  }

  // default implemenetation
  joint_poses.clear();

  // bool ik(const Eigen::Isometry3d &pose, std::vector<std::vector<double> > &qs,
  //           const std::vector<std::string> joint_names, const std::vector<float> min_pos, const std::vector<float> max_pos,
  //           const bool check_limits=true,
  //           const bool check_cord_wrap=false,
  //           const bool debug=false);

  // IK is done in eff pose
  const auto raw_pos = pose.translation();
  ROS_DEBUG_STREAM_THROTTLE(0.25, "Raw pos " << raw_pos[0] << " " << raw_pos[1] << " " << raw_pos[2]);

  const auto pos = tool0_to_tip_.frame.translation();
  ROS_DEBUG_STREAM_THROTTLE(0.25, "Eff to sprayer " << pos[0] << " " << pos[1] << " " << pos[2]);

  const auto rot = tool0_to_tip_.frame.rotation();
  Eigen::Quaterniond q_eff_to_sprayer(rot);
  ROS_DEBUG_STREAM_THROTTLE(0.25, "Q Eff to sprayer " << q_eff_to_sprayer.x() << " " << q_eff_to_sprayer.y() << " " << q_eff_to_sprayer.z() << " " << q_eff_to_sprayer.w());

  Eigen::Isometry3d eff_pose = pose * tool0_to_tip_.frame_inv;
  const auto eff_rot = eff_pose.rotation();
  Eigen::Quaterniond q_eff(eff_rot);

  ROS_DEBUG_STREAM_THROTTLE(0.25, "Eff Q " << q_eff.x() << " " << q_eff.y() << " " << q_eff.z() << " " << q_eff.w());
  const auto eff_pos = eff_pose.translation();
<<<<<<< HEAD
  ROS_INFO_STREAM_THROTTLE(0.25, "Eff pos " << eff_pos[0] << " " << eff_pos[1] << " " << eff_pos[2]);
=======
  ROS_DEBUG_STREAM_THROTTLE(0.25, "Eff pos " << eff_pos[0] << " " << eff_pos[1] << " " << eff_pos[2]);
>>>>>>> b2aa1be2

  std::vector<std::vector<double>> potential_joint_configs;
  bool success = arm_kinematics::ik(eff_pose, potential_joint_configs, joint_names_, min_pos_, max_pos_, true, false);

  if (!success){
    ROS_WARN_STREAM("Could not find ik");
    // this is not necessarily a fatal error, as Descartes will try many orientations
    return false;
  }

  for(auto& joint_config : potential_joint_configs){
    if(isValid(joint_config)){
      joint_poses.push_back(std::move(joint_config));
    }
  }
  if (joint_poses.size() == 0){
    ROS_WARN_STREAM("getAllIK(): Invalid joints");
  }
  return joint_poses.size() > 0;
}

bool descartes_moveit::PeanutMoveitStateAdapter::getAllIKSprayer(const Eigen::Isometry3d& pose,
                                                          std::vector<std::vector<double>>& joint_poses) const
{
  joint_poses.clear();

  // bool ik(const Eigen::Isometry3d &pose, std::vector<std::vector<double> > &qs,
  //           const std::vector<std::string> joint_names, const std::vector<float> min_pos, const std::vector<float> max_pos,
  //           const bool check_limits=true,
  //           const bool check_cord_wrap=false,
  //           const bool debug=false);

  // IK is done in eff pose
  const auto raw_pos = pose.translation();
  ROS_DEBUG_STREAM_THROTTLE(0.25, "Raw pos " << raw_pos[0] << " " << raw_pos[1] << " " << raw_pos[2]);

  const auto pos = tool0_to_tip_.frame.translation();
  ROS_DEBUG_STREAM_THROTTLE(0.25, "Eff to sprayer " << pos[0] << " " << pos[1] << " " << pos[2]);

  const auto rot = tool0_to_tip_.frame.rotation();
  Eigen::Quaterniond q_eff_to_sprayer(rot);
  ROS_DEBUG_STREAM_THROTTLE(0.25, "Q Eff to sprayer " << q_eff_to_sprayer.x() << " " << q_eff_to_sprayer.y() << " " << q_eff_to_sprayer.z() << " " << q_eff_to_sprayer.w());

  Eigen::Isometry3d eff_pose = pose * tool0_to_tip_.frame_inv;
  const auto eff_rot = eff_pose.rotation();
  Eigen::Quaterniond q_eff(eff_rot);

  ROS_DEBUG_STREAM_THROTTLE(0.25, "Eff Q " << q_eff.x() << " " << q_eff.y() << " " << q_eff.z() << " " << q_eff.w());
  const auto eff_pos = eff_pose.translation();
  ROS_DEBUG_STREAM_THROTTLE(0.25, "Eff pos " << eff_pos[0] << " " << eff_pos[1] << " " << eff_pos[2]);

  std::vector<std::vector<double>> potential_joint_configs;
  bool success = arm_kinematics::ik(eff_pose, potential_joint_configs, joint_names_, min_pos_, max_pos_, true, false);

  if (!success){
    ROS_WARN_STREAM("Could not find ik");
    // this is not necessarily a fatal error, as Descartes will try many orientations
    return false;
  }

  for(auto& joint_config : potential_joint_configs){
    if(isValid(joint_config)){
      joint_poses.push_back(std::move(joint_config));
    }
  }
  if (joint_poses.size() == 0){
    ROS_DEBUG_STREAM("getAllIKSprayer(): Invalid joints");
  }
  return joint_poses.size() > 0;
}

bool descartes_moveit::PeanutMoveitStateAdapter::getAllIKBrushContact(const Eigen::Isometry3d& pose,
                                                          std::vector<std::vector<double>>& joint_poses) const
{
<<<<<<< HEAD
  double brush_pitch = 10.0 * M_PI / 180.0; // MUST be set to match table_plannner TODO: should be in MoveArmGoal
  ros::NodeHandle nh;
  if (!nh.getParam("brush_pitch", brush_pitch)) { // xx!! should be /brush_pitch ?
    ROS_WARN_STREAM_THROTTLE(0.5, "Unable to load brush_pitch param. Using " << brush_pitch);
  }

  // const auto contact_pos = pose.translation();
=======
  // brush_yaw = pose roll
  const double brush_pitch = 10.0 * M_PI / 180.0; // xx!! 25, 17.5, 10 degrees
  const auto contact_pos = pose.translation();
>>>>>>> b2aa1be2
  const auto rot = pose.rotation();
  Eigen::Vector3d rpy = rot.eulerAngles(0, 1, 2);
  // ROS_INFO_STREAM("brush rpy " << rpy.x() << " " << rpy.y() << " " << rpy.z());
  Eigen::Quaterniond q_yaw(Eigen::AngleAxisd(rpy.z(), Eigen::Vector3d::UnitZ())); // effector yaw
  // brush_yaw = pose roll
  const double brush_yaw = rpy.x();

  // implement q_eff_for_brush_yaw from arm_kinematics.py, probably not efficient
  const double deg45 = 45.0 * M_PI / 180.0;
  Eigen::Quaterniond q_axis_base(Eigen::AngleAxisd(deg45, Eigen::Vector3d::UnitY()));
  Eigen::Quaterniond q_axis_to_eff(Eigen::AngleAxisd(deg45, Eigen::Vector3d::UnitY()));
  Eigen::Quaterniond q_axis_to_down(Eigen::AngleAxisd(deg45, Eigen::Vector3d::UnitY()));
  Eigen::Vector3d facing_axis(cos(brush_yaw), sin(brush_yaw), 0.0);
  Eigen::Vector3d left_axis = Eigen::Vector3d::UnitZ().cross(facing_axis);
  Eigen::Quaterniond q_tilt(Eigen::AngleAxisd(brush_pitch, left_axis));
  Eigen::Quaterniond q_axis = q_tilt * q_axis_to_down * q_axis_base;
  Eigen::Quaterniond q_eff = q_axis * q_axis_to_eff;
  q_eff = q_yaw * q_eff;

  // implement compute_eff_to_brush_offsets from TablePlanner.py
  const double BRUSH_DISC_RADIUS = 0.22;
  const double BRUSH_AXIS_OFFSET = 0.01; // brush is slightly down the axis
  const Eigen::Vector3d EFF_TO_AXIS(0.0175, 0.0, 0.0); // effector is slightly above brush axis
  Eigen::Vector3d eff_to_axis = q_eff * EFF_TO_AXIS;
  const Eigen::Vector3d AXIS_DIR(0.707, 0.0, 0.707); //axis is midway between effector's Z and X
  Eigen::Vector3d axis_dir = q_eff * AXIS_DIR;
  Eigen::Vector3d side_axis = axis_dir.cross(Eigen::Vector3d::UnitZ());
  side_axis.normalize();
  Eigen::Vector3d brush_axis = axis_dir.cross(side_axis);
  if (brush_axis.z() > 0.0) {
    brush_axis *= -1.0;
  }
  auto eff_to_brush = eff_to_axis + BRUSH_DISC_RADIUS * brush_axis + BRUSH_AXIS_OFFSET * axis_dir;

  // ROS_INFO_STREAM("q_eff " << q_eff.x() << " " << q_eff.y() << " " << q_eff.z() << " " << q_eff.w());
  Eigen::Matrix3d eff_rot(q_eff);
  Eigen::Vector3d eff_trans(pose.translation() - eff_to_brush);
  Eigen::Vector3d iscale(1.0, 1.0, 1.0); // identity scale
  Eigen::Isometry3d eff_pose;
  eff_pose.fromPositionOrientationScale(eff_trans, eff_rot, iscale);
  // ROS_INFO_STREAM("eff_pose.translation " << eff_pose.translation().x() << " " << eff_pose.translation().y() << " " << eff_trans.x() << " " << eff_trans.y());
  Eigen::Quaterniond q_test(eff_pose.rotation());
  // ROS_INFO_STREAM("eff_pose.rotation " << q_test.x() << " " << q_test.y() << " " << q_test.z() << " " << q_test.w());

  joint_poses.clear();
  std::vector<std::vector<double>> potential_joint_configs;
  bool success = arm_kinematics::ik(eff_pose, potential_joint_configs, joint_names_, min_pos_, max_pos_, true, false);

  if (!success){
    // ROS_WARN_STREAM("Could not find ik");
    // this is not necessarily a fatal error, as Descartes will try many orientations
    return false;
  }

  for(auto& joint_config : potential_joint_configs){
    // ROS_INFO_STREAM("testing joint config " << joint_config.size());
    if(isValid(joint_config)){
      joint_poses.push_back(std::move(joint_config));
    }
  }
  if (joint_poses.size() == 0){
    ROS_DEBUG_STREAM("getAllIKBrushContact(): Invalid joints");
  }
  return joint_poses.size() > 0;
}

bool descartes_moveit::PeanutMoveitStateAdapter::getIK(const Eigen::Isometry3d& pose,
                                                       const std::vector<double>& seed_state,
                                                       std::vector<double>& joint_pose) const
{
  // Descartes Robot Model interface calls for 'closest' point to seed position
  std::vector<std::vector<double>> joint_poses;
  if (!getAllIK(pose, joint_poses))
    return false;
  // Find closest joint pose; getAllIK() does isValid checks already
  joint_pose = joint_poses[closestJointPose(seed_state, joint_poses)];
  return true;
}

bool descartes_moveit::PeanutMoveitStateAdapter::getFK(const std::vector<double>& joint_pose,
                                                       Eigen::Isometry3d& pose) const
{
  const auto& solver = joint_group_->getSolverInstance();

  std::vector<std::string> tip_frame = { solver->getTipFrame() };

  ROS_WARN_STREAM_THROTTLE(0.25, "getFK tip_frame " << tip_frame[0]);

  std::vector<geometry_msgs::Pose> output;

  if (!isValid(joint_pose))
    return false;

  // tip frame is end-effector-link (Achille)
  if (!solver->getPositionFK(tip_frame, joint_pose, output))
    return false;

  tf::poseMsgToEigen(output[0], pose);  // pose in frame of IkFast base
  // pose = world_to_base_.frame * pose * tool0_to_tip_.frame_inv;
  return true;
}

void descartes_moveit::PeanutMoveitStateAdapter::setState(const moveit::core::RobotState& state)
{
  descartes_moveit::MoveitStateAdapter::setState(state);
  computeTransforms();
}

bool descartes_moveit::PeanutMoveitStateAdapter::computeTransforms()
{
  // look up the IKFast base and tool frame
  ros::NodeHandle nh;
  std::string robot_base_frame, peanut_tool_frame;
  nh.param<std::string>("peanut_base_frame", robot_base_frame, default_base_frame);
  nh.param<std::string>("peanut_tool_frame", peanut_tool_frame, default_tool_frame);

  if (!robot_state_->knowsFrameTransform(robot_base_frame))
  {
    CONSOLE_BRIDGE_logError("PeanutMoveitStateAdapter: Cannot find transformation to frame '%s' in group '%s'.",
             robot_base_frame.c_str(), group_name_.c_str());
    return false;
  }

  if (!robot_state_->knowsFrameTransform(peanut_tool_frame))
  {
    CONSOLE_BRIDGE_logError("PeanutMoveitStateAdapter: Cannot find transformation to frame '%s' in group '%s'.",
             peanut_tool_frame.c_str(), group_name_.c_str());
    return false;
  }

  // calculate frames
  tool0_to_tip_ = descartes_core::Frame(robot_state_->getFrameTransform(peanut_tool_frame).inverse() *
                                        robot_state_->getFrameTransform(tool_frame_));
  ROS_ERROR_STREAM("tool_frame_ " << tool_frame_ << " peanut_tool_frame " << peanut_tool_frame);
  tool0_to_tip_ = descartes_core::Frame(robot_state_->getFrameTransform("end_effector_link").inverse()
                                        * robot_state_->getFrameTransform("sprayer_link"));
  ROS_ERROR_STREAM("tool_frame_ " << "sprayer_link" << " peanut_tool_frame " << "end_effector_link");

  world_to_base_ = descartes_core::Frame(world_to_root_.frame * robot_state_->getFrameTransform(robot_base_frame));

  CONSOLE_BRIDGE_logInform("PeanutMoveitStateAdapter: initialized with IKFast tool frame '%s' and base frame '%s'.",
            peanut_tool_frame.c_str(), robot_base_frame.c_str());
  return true;
}

bool descartes_moveit::PeanutMoveitStateAdapter::hasNaN(const std::vector<double>& joint_pose) const{
  for(const auto&val : joint_pose){
    if(std::isnan(val)){
      return true;
    }
  }
  return false;
}

void descartes_moveit::PeanutMoveitStateAdapter::setCollisionLinks(std::vector<std::string> arm_links, std::vector<std::string> robot_links){
  collision_arm_links_ = arm_links;
  collision_robot_links_ = robot_links;

  std::string msg = "collision_arm_links_ : ";
  for(const auto& name: collision_arm_links_){
    msg = msg + "" + name + ",";
  }
  ROS_INFO_STREAM(msg);

  msg = "collision_robot_links_ : ";
  for(const auto& name: collision_robot_links_){
    msg = msg + "" + name + ",";
  }
  ROS_INFO_STREAM(msg);
}

bool descartes_moveit::PeanutMoveitStateAdapter::isValid(const std::vector<double>& joint_pose) const{
  // Logical check on input sizes
  if (false) // joint_group_->getActiveJointModels().size() != joint_pose.size())
  {
    for (const auto& model : joint_group_->getActiveJointModels()) {
      ROS_INFO_STREAM(model->getName());
    }
    CONSOLE_BRIDGE_logError("(peanut) Size of joint pose: %lu doesn't match robot state variable size: %lu",
             static_cast<unsigned long>(joint_pose.size()),
             static_cast<unsigned long>(joint_group_->getActiveJointModels().size()));
    return false;
  }

  if (hasNaN(joint_pose)) {
    ROS_WARN_STREAM("NaN joints shouldn't happen");
    return false;
  }
  if (!isInLimits(joint_pose)) {
    ROS_WARN_STREAM("invalid joints = " << joint_pose[0] << " " << joint_pose[1] << " " << joint_pose[2]
                    << " " << joint_pose[3] << " " << joint_pose[4] << " " << joint_pose[5]);
    return false;
  }
  if (isInCollision(joint_pose)) {
    return false;
  }
  return true;
}

bool descartes_moveit::PeanutMoveitStateAdapter::isInLimits(const std::vector<double> &joint_pose) const{
 const std::vector<const moveit::core::JointModel*> joints = joint_group_->getActiveJointModels();
 int i = 0;
 for(const moveit::core::JointModel* j : joints){
   std::string name = j->getName();
   const double min_limit = joint_limits_dict_.at(name)[0];
   const double max_limit = joint_limits_dict_.at(name)[1];
   if(joint_pose[i] < min_limit || joint_pose[i] > max_limit){
     return false;
   }
   i++;
 }
 return true;
}

bool descartes_moveit::PeanutMoveitStateAdapter::updatePlanningScene(planning_scene::PlanningScenePtr ps){
  // Initialize planning scene
  planning_scene_ = ps;

  // Update ACM
  acm_ = planning_scene_->getAllowedCollisionMatrix();
  // Disable all collision checking
  // acm_.setEntry(true);
  // Collision check selected arm links with selected robot links
  // acm_.setEntry(collision_robot_links_, collision_arm_links_, false);

  // Initialize collision request message.
  // Setting this to false could descrease collision checking speed
  collision_request_.contacts = true;
  return true;
}

bool descartes_moveit::PeanutMoveitStateAdapter::isInCollision(const std::vector<double>& joint_pose) const
{
  bool in_collision = false;

  if (check_collisions_)
  {
    collision_detection::CollisionResult collision_result;

    moveit::core::RobotState state = planning_scene_->getCurrentStateNonConst();
    state.setJointGroupPositions(joint_group_, joint_pose);

    planning_scene_->checkCollision(collision_request_, collision_result, state, acm_);
    in_collision = collision_result.collision;

    if (in_collision){
      collision_detection::CollisionResult::ContactMap::const_iterator it;
      for ( it = collision_result.contacts.begin(); it != collision_result.contacts.end(); it++ )
      {
        ROS_WARN_STREAM_THROTTLE(0.5, "Contact between: "<<it->first.first.c_str()<<" and "<<it->first.second.c_str());
      }
    }

  }

  return in_collision;
}<|MERGE_RESOLUTION|>--- conflicted
+++ resolved
@@ -123,11 +123,7 @@
 
   ROS_DEBUG_STREAM_THROTTLE(0.25, "Eff Q " << q_eff.x() << " " << q_eff.y() << " " << q_eff.z() << " " << q_eff.w());
   const auto eff_pos = eff_pose.translation();
-<<<<<<< HEAD
-  ROS_INFO_STREAM_THROTTLE(0.25, "Eff pos " << eff_pos[0] << " " << eff_pos[1] << " " << eff_pos[2]);
-=======
   ROS_DEBUG_STREAM_THROTTLE(0.25, "Eff pos " << eff_pos[0] << " " << eff_pos[1] << " " << eff_pos[2]);
->>>>>>> b2aa1be2
 
   std::vector<std::vector<double>> potential_joint_configs;
   bool success = arm_kinematics::ik(eff_pose, potential_joint_configs, joint_names_, min_pos_, max_pos_, true, false);
@@ -202,7 +198,6 @@
 bool descartes_moveit::PeanutMoveitStateAdapter::getAllIKBrushContact(const Eigen::Isometry3d& pose,
                                                           std::vector<std::vector<double>>& joint_poses) const
 {
-<<<<<<< HEAD
   double brush_pitch = 10.0 * M_PI / 180.0; // MUST be set to match table_plannner TODO: should be in MoveArmGoal
   ros::NodeHandle nh;
   if (!nh.getParam("brush_pitch", brush_pitch)) { // xx!! should be /brush_pitch ?
@@ -210,11 +205,6 @@
   }
 
   // const auto contact_pos = pose.translation();
-=======
-  // brush_yaw = pose roll
-  const double brush_pitch = 10.0 * M_PI / 180.0; // xx!! 25, 17.5, 10 degrees
-  const auto contact_pos = pose.translation();
->>>>>>> b2aa1be2
   const auto rot = pose.rotation();
   Eigen::Vector3d rpy = rot.eulerAngles(0, 1, 2);
   // ROS_INFO_STREAM("brush rpy " << rpy.x() << " " << rpy.y() << " " << rpy.z());
